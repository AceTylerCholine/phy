--- conflicted
+++ resolved
@@ -37,28 +37,20 @@
 
 2. Open a terminal and type:
 
-<<<<<<< HEAD
-```bash
-conda create -n phy2 python pip numpy matplotlib scipy sklearn h5py pyqt cython pillow -y
-conda activate phy2
-pip install phy
-# Only if you plan to use the Kwik GUI:
-# pip install klusta klustakwik2
-```
-=======
     ```bash
     conda create -n phy2 python pip numpy matplotlib scipy h5py pyqt cython pillow -y
     conda activate phy2
     pip install phy --pre --upgrade
+    # Only if you plan to use the Kwik GUI:
+    # pip install klusta klustakwik2
     ```
->>>>>>> 9c7980e7
 
 3. Phy should now be installed. Open the GUI on a dataset as follows (the phy2 environment should still be activated):
 
-    ```bash
-    cd path/to/my/spikesorting/output
-    phy template-gui params.py
-    ```
+```bash
+cd path/to/my/spikesorting/output
+phy template-gui params.py
+```
 
 ### Dealing with the error `ModuleNotFoundError: No module named 'PyQt5.QtWebEngineWidget`
 
